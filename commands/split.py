"""
Split command for dividing harvested spice sand among expedition members with guild cut and individual percentages.
"""

# Command metadata
COMMAND_METADATA = {
    'aliases': [],
    'description': "Split spice sand among expedition members and convert to melange with guild cut",
    'params': {
        'total_sand': "Total spice sand collected to split",
        'users': "Users and percentages: '@user1 50 @user2 @user3' (users without % split equally)",
        'guild': "Guild cut percentage (default: 10)"
    },
    'permission_level': 'user'
}

import re
import traceback
import discord
from utils.base_command import command
from utils.helpers import get_database, convert_sand_to_melange, send_response
from utils.logger import logger


@command('split')
async def split(interaction, command_start, total_sand: int, users: str, guild: int = 10, use_followup: bool = True):
    """Split spice sand among expedition members and convert to melange with guild cut"""

    try:
        # Validate inputs
        if total_sand < 1:
            await send_response(interaction, "❌ Total spice sand must be at least 1.", use_followup=use_followup, ephemeral=True)
            return

        if not 0 <= guild <= 100:
            await send_response(interaction, "❌ Guild cut percentage must be between 0 and 100.", use_followup=use_followup, ephemeral=True)
            return

        # Parse users string for mentions and percentages
        # Format: "@user1 50 @user2 @user3 25" etc.
        user_data = []
        percentage_users = []
        equal_split_users = []

        # Extract user mentions and optional percentages
        # Pattern: @user_id optionally followed by a number
        pattern = r'<@!?(\d+)>\s*(\d+)?'
        matches = re.findall(pattern, users)

        if not matches:
            await send_response(interaction,
                "❌ Please provide valid Discord user mentions.\n\n"
                "**Examples:**\n"
                "• Equal split: `/split total_sand:1000 users:\"@user1 @user2\"`\n"
                "• Percentage split: `/split total_sand:1000 users:\"@leader 60 @member1 @member2\"`\n"
                "• Mixed: `/split total_sand:1000 users:\"@leader 40 @member1 @member2\" guild:5`",
                use_followup=use_followup, ephemeral=True)
            return

        total_percentage = 0
        for user_id, percentage_str in matches:
            if percentage_str:  # User has a percentage
                percentage = int(percentage_str)
                if not 0 <= percentage <= 100:
                    await send_response(interaction, f"❌ Percentage {percentage} is invalid. Must be between 0-100.", use_followup=use_followup, ephemeral=True)
                    return
                percentage_users.append((user_id, percentage))
                total_percentage += percentage
            else:  # User will get equal split
                equal_split_users.append(user_id)

        # Validate percentages don't exceed 100%
        if total_percentage > 100:
            await send_response(interaction, f"❌ Total user percentages ({total_percentage}%) cannot exceed 100%.", use_followup=use_followup, ephemeral=True)
            return

        # Convert total sand to melange using utility method (handles landsraad bonus)
        total_melange, remaining_sand = await convert_sand_to_melange(total_sand)

        # Get conversion rate for expedition record and calculations
        from utils.helpers import get_sand_per_melange_with_bonus
        conversion_rate = await get_sand_per_melange_with_bonus()

        # Calculate guild cut first
        guild_melange_cut = int(total_melange * (guild / 100))
        melange_for_players = total_melange - guild_melange_cut

        # Calculate user melange distributions
        user_distributions = []
        remaining_after_percentages = melange_for_players

        # First, allocate to percentage users (based on melange, not sand)
        for user_id, percentage in percentage_users:
            user_melange = int(melange_for_players * (percentage / 100))
            user_distributions.append((user_id, user_melange, percentage))
            remaining_after_percentages -= user_melange

        # Then, split remaining melange equally among non-percentage users
        if equal_split_users:
            equal_share = remaining_after_percentages // len(equal_split_users)

            for user_id in equal_split_users:
                user_melange = equal_share
                equal_percentage = (user_melange / total_melange) * 100 if total_melange > 0 else 0
                user_distributions.append((user_id, user_melange, equal_percentage))

        # Remove duplicates and validate we have users
        unique_distributions = {}
        for user_id, melange, percentage in user_distributions:
            if user_id in unique_distributions:
                # Combine if user mentioned multiple times
                existing_melange, existing_pct = unique_distributions[user_id]
                unique_distributions[user_id] = (existing_melange + melange, existing_pct + percentage)
            else:
                unique_distributions[user_id] = (melange, percentage)

        if not unique_distributions:
            await send_response(interaction, "❌ No valid users found to split with.", use_followup=use_followup, ephemeral=True)
            return

        # Calculate remaining melange that goes to guild
        total_user_melange = sum(melange for melange, _ in unique_distributions.values())
        guild_melange = total_melange - total_user_melange
<<<<<<< HEAD
        guild_sand = remaining_sand  # Any leftover sand also goes to guild

        # For display purposes, calculate the sand equivalent of the melange
        display_guild_sand = int(guild_melange * conversion_rate) + guild_sand

        # Calculate the total sand value of the guild's cut for percentage calculation
        total_guild_sand_value = (guild_melange * conversion_rate) + guild_sand
=======
        guild_sand = remaining_sand  # This is the actual sand amount for the treasury.
        guild_sand_for_display = int(guild_melange * conversion_rate) + remaining_sand
>>>>>>> 34bbdbb1

        # Ensure the initiator exists in the users table
        from utils.database_utils import validate_user_exists
        await validate_user_exists(get_database(), str(interaction.user.id), interaction.user.display_name)

        # Create expedition record (guild percentage is now calculated based on actual distribution)
        actual_guild_percentage = (total_guild_sand_value / total_sand) * 100 if total_sand > 0 else 0
        expedition_id = await get_database().create_expedition(
            str(interaction.user.id),
            interaction.user.display_name,
            total_sand,
            sand_per_melange=int(conversion_rate),
            guild_cut_percentage=actual_guild_percentage
        )

        if not expedition_id:
            await send_response(interaction, "❌ Failed to create expedition record.", use_followup=use_followup, ephemeral=True)
            return

        # Add guild cut to treasury if > 0
        if guild_melange > 0 or guild_sand > 0:
            await get_database().update_guild_treasury(guild_sand, guild_melange)

        # Process all participants
        participant_details = []

        for user_id, (user_melange, user_percentage) in unique_distributions.items():
            try:
                # Try to get user from guild first, then client
                try:
                    user = await interaction.guild.fetch_member(int(user_id))
                    display_name = user.display_name
                except (discord.NotFound, discord.HTTPException) as e:
                    logger.debug(f"User {user_id} not found in guild, trying client fetch: {e}")
                    try:
                        user = await interaction.client.fetch_user(int(user_id))
                        display_name = user.display_name
                    except (discord.NotFound, discord.HTTPException) as e:
                        logger.warning(f"User {user_id} not found via client fetch: {e}")
                        display_name = f"User_{user_id}"
            except ValueError as e:
                logger.error(f"Invalid user ID format: {user_id}, error: {e}")
                display_name = f"User_{user_id}"

            # Ensure user exists in database
            await validate_user_exists(get_database(), user_id, display_name)

            # Calculate equivalent sand for this user's melange (for deposit tracking)
            user_sand = int(user_melange * conversion_rate)

            # Add expedition participant
            await get_database().add_expedition_participant(
                expedition_id, user_id, display_name, user_sand,
                user_melange, is_harvester=False
            )

            # Add deposit record (using equivalent sand amount)
            await get_database().add_deposit(
                user_id,
                display_name,
                user_sand,
                deposit_type='group',
                expedition_id=expedition_id,
                melange_amount=user_melange,
                conversion_rate=conversion_rate
            )

            # Update user's melange total if they earned melange
            if user_melange > 0:
                await get_database().update_user_melange(user_id, user_melange)

                # Format for display
                percentage_text = f" ({user_percentage:.1f}%)" if user_percentage > 0 else ""
                participant_details.append(f"**{display_name}**: {user_melange:,} melange{percentage_text}")

        # Build response embed
        from utils.embed_utils import build_status_embed

        fields = {
            "👥 Participants": "\n".join(participant_details),
            "🏛️ Guild Cut": f"**{actual_guild_percentage:.1f}%** = {display_guild_sand:,} sand + **{guild_melange:,} melange**",
            "📊 Summary": f"**Total:** {total_sand:,} sand → **{total_melange:,} melange** | **Users:** **{total_user_melange:,} melange** | **Guild:** **{guild_melange:,} melange**"
        }

        embed = build_status_embed(
            title="🏜️ Expedition Split Completed",
            description=f"**Expedition #{expedition_id}** - {len(unique_distributions)} participants",
            color=0x00FF00,
            fields=fields,
            timestamp=interaction.created_at
        )

        # Send response
        await send_response(interaction, embed=embed.build(), use_followup=use_followup)

        # Log the expedition creation
        logger.info(f"Expedition {expedition_id} created by {interaction.user.display_name} ({interaction.user.id})",
                   total_sand=total_sand, total_melange=total_melange, guild_melange=guild_melange,
                   guild_sand=guild_sand, participants=len(unique_distributions))

    except Exception as error:
        logger.error(f"Error in split command: {error}")
        logger.error(f"Split command traceback: {traceback.format_exc()}")

        try:
            await send_response(interaction, "❌ An error occurred while processing the split. Please try again.", use_followup=use_followup, ephemeral=True)
        except Exception as response_error:
            logger.error(f"Failed to send error response: {response_error}")<|MERGE_RESOLUTION|>--- conflicted
+++ resolved
@@ -121,7 +121,7 @@
         # Calculate remaining melange that goes to guild
         total_user_melange = sum(melange for melange, _ in unique_distributions.values())
         guild_melange = total_melange - total_user_melange
-<<<<<<< HEAD
+
         guild_sand = remaining_sand  # Any leftover sand also goes to guild
 
         # For display purposes, calculate the sand equivalent of the melange
@@ -129,10 +129,7 @@
 
         # Calculate the total sand value of the guild's cut for percentage calculation
         total_guild_sand_value = (guild_melange * conversion_rate) + guild_sand
-=======
-        guild_sand = remaining_sand  # This is the actual sand amount for the treasury.
-        guild_sand_for_display = int(guild_melange * conversion_rate) + remaining_sand
->>>>>>> 34bbdbb1
+
 
         # Ensure the initiator exists in the users table
         from utils.database_utils import validate_user_exists
