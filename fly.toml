# fly.toml app configuration file generated for spice-tracker-bot on 2025-08-29T13:17:20-06:00
#
# See https://fly.io/docs/reference/configuration/ for information about how to use this file.
#

<<<<<<< HEAD
# Do not set this. Pass it as FLY_APP
#app = ''
=======
#app = 'spice-tracker-bot-wlpasq'

>>>>>>> 270bdaf1
primary_region = 'iad'

[build]

[env]
  PORT = '8080'

[processes]
  app = 'python bot.py'

[deploy]
  strategy = 'immediate'
  max_parallel = 1

[http_service]
  internal_port = 8080
  force_https = true
  auto_stop_machines = false
  auto_start_machines = true
  min_machines_running = 1
  processes = ['app']

  [[http_service.checks]]
    interval = '15s'
    timeout = '5s'
    grace_period = '10s'
    method = 'GET'
    path = '/health'
    tls_skip_verify = false

[[vm]]
  cpu_kind = 'shared'
  cpus = 1
  memory_mb = 256<|MERGE_RESOLUTION|>--- conflicted
+++ resolved
@@ -3,13 +3,10 @@
 # See https://fly.io/docs/reference/configuration/ for information about how to use this file.
 #
 
-<<<<<<< HEAD
+
 # Do not set this. Pass it as FLY_APP
 #app = ''
-=======
-#app = 'spice-tracker-bot-wlpasq'
 
->>>>>>> 270bdaf1
 primary_region = 'iad'
 
 [build]
